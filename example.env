--- conflicted
+++ resolved
@@ -1,14 +1,3 @@
-<<<<<<< HEAD
-# WALLET_PRIVATE_KEY=
-# RPC_PROVIDER_URL=
-# NEXT_PUBLIC_TOMO_CLIENT_ID=
-# NEXT_PUBLIC_WALLET_CONNECT_PROJECT_ID=
-# ALCHEMY_API_KEY=
-#PINATA_JWT=
-# OPENAI_API_KEY=
-=======
-
-
 # WALLET AUTHENTICATION (USE A BURNER WALLET FOR THIS / CREATE A NEW WALLET)
 WALLET_PRIVATE_KEY=
 
@@ -34,5 +23,4 @@
 # ========== Notes ==========
 # - Replace all placeholder values with your actual credentials.
 # - NEVER commit your real secrets to public repositories.
-# - This file is for demonstration/documentation purposes only.
->>>>>>> b4f41abb
+# - This file is for demonstration/documentation purposes only.