import { ConnectButton } from "@tomo-inc/tomo-evm-kit";
import Link from "next/link";

function Header() {
  return (
    <header className="w-full px-6 pt-8 pb-8 bg-[#232323] border-b border-transparent">
      <div className="max-w-10xl mx-auto flex items-center justify-between">
        <div className="flex items-center gap-2">
          <img
<<<<<<< HEAD
            src="/logo.jpg"
=======
            src="/logo.png"
>>>>>>> 392ed500
            alt="Jumapel Logo"
            className="w-14 h-14 rounded-full bg-white object-cover"
          />
          <h1 className="text-3xl font-bold text-white">Jumapel</h1>
        </div>
        <nav className="hidden md:flex gap-10 mr-8 ">
          <Link
            href="#"
            className="text-white text-2xl hover:underline transition"
          >
            Marketplace
          </Link>
          <Link
            href="https://x.com/Jumapel_org"
            target="_blank"
            rel="noopener noreferrer"
            className="text-white text-2xl hover:underline transition"
          >
            Community
          </Link>
          <Link
            href="/dashboard"
            className="text-white text-2xl hover:underline transition"
          >
            Dashboard
          </Link>
          <Link
            href="#"
            className="text-white text-2xl  hover:underline transition"
          >
            Support
          </Link>
<<<<<<< HEAD
=======
          <Link
            href="/profile"
            className="text-white text-2xl hover:underline transition"
          >
            Profile
          </Link>
>>>>>>> 392ed500
        </nav>
        <ConnectButton
          accountStatus={{
            smallScreen: "avatar",
            largeScreen: "full",
          }}
          showBalance={{
            smallScreen: false,
            largeScreen: true,
          }}
        />
      </div>
    </header>
  );
}

export default Header;<|MERGE_RESOLUTION|>--- conflicted
+++ resolved
@@ -7,11 +7,7 @@
       <div className="max-w-10xl mx-auto flex items-center justify-between">
         <div className="flex items-center gap-2">
           <img
-<<<<<<< HEAD
             src="/logo.jpg"
-=======
-            src="/logo.png"
->>>>>>> 392ed500
             alt="Jumapel Logo"
             className="w-14 h-14 rounded-full bg-white object-cover"
           />
@@ -44,15 +40,12 @@
           >
             Support
           </Link>
-<<<<<<< HEAD
-=======
           <Link
             href="/profile"
             className="text-white text-2xl hover:underline transition"
           >
             Profile
           </Link>
->>>>>>> 392ed500
         </nav>
         <ConnectButton
           accountStatus={{
